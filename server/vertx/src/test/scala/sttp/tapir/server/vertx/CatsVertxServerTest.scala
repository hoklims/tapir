--- conflicted
+++ resolved
@@ -4,12 +4,15 @@
 import io.vertx.core.Vertx
 import sttp.capabilities.fs2.Fs2Streams
 import sttp.monad.MonadError
-<<<<<<< HEAD
-import sttp.tapir.server.tests._
-=======
-import sttp.tapir.server.tests.{DefaultCreateServerTest, ServerAuthenticationTests, ServerBasicTests, ServerFileMultipartTests, ServerStreamingTests, backendResource}
+import sttp.tapir.server.tests.{
+  DefaultCreateServerTest,
+  ServerAuthenticationTests,
+  ServerBasicTests,
+  ServerFileMultipartTests,
+  ServerStreamingTests,
+  backendResource
+}
 import sttp.tapir.server.vertx.VertxCatsServerInterpreter.CatsFFromVFuture
->>>>>>> 0c69aab9
 import sttp.tapir.tests.{Test, TestSuite}
 
 class CatsVertxServerTest extends TestSuite {
@@ -20,13 +23,8 @@
   override def tests: Resource[IO, List[Test]] = backendResource.flatMap { backend =>
     vertxResource.map { implicit vertx =>
       implicit val m: MonadError[IO] = VertxCatsServerInterpreter.monadError[IO]
-<<<<<<< HEAD
       val interpreter = new CatsVertxTestServerInterpreter(vertx, dispatcher)
-      val createServerTest = new CreateServerTest(interpreter)
-=======
-      val interpreter = new CatsVertxTestServerInterpreter(vertx)
       val createServerTest = new DefaultCreateServerTest(backend, interpreter)
->>>>>>> 0c69aab9
 
       new ServerBasicTests(createServerTest, interpreter).tests() ++
         new ServerFileMultipartTests(
