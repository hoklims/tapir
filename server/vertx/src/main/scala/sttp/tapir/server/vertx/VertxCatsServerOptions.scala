--- conflicted
+++ resolved
@@ -75,9 +75,5 @@
     )
   }
 
-<<<<<<< HEAD
-  def default[F[_]: Async](dispatcher: Dispatcher[F]): VertxCatsServerOptions[F] = customInterceptors(dispatcher)
-=======
-  def default[F[_]: Sync]: VertxCatsServerOptions[F] = customInterceptors()
->>>>>>> 0c69aab9
+  def default[F[_]: Async]: VertxCatsServerOptions[F] = customInterceptors()
 }