--- conflicted
+++ resolved
@@ -240,15 +240,9 @@
       .post(uri"$baseUri/api/echo/multipart")
       .multipartBody(multipart("fruit", "pineapple"), multipart("amount", "120"))
       .send()
-<<<<<<< HEAD
       .map { r =>
-        r.body should include regex "name=\"fruit\"\\s*pineapple apple"
-        r.body should include regex "name=\"amount\"\\s*240"
-=======
-      .map { r: Response[String] =>
-        r.unsafeBody should include regex "name=\"fruit\"[\\s\\S]*pineapple apple"
-        r.unsafeBody should include regex "name=\"amount\"[\\s\\S]*240"
->>>>>>> cd11c4db
+        r.body should include regex "name=\"fruit\"[\\s\\S]*pineapple apple"
+        r.body should include regex "name=\"amount\"[\\s\\S]*240"
       }
   }
 
@@ -267,13 +261,9 @@
       .multipartBody(multipartFile("data", file).fileName("fruit-data.txt").header("X-Auth", "12"))
       .send()
       .map { r =>
-<<<<<<< HEAD
         r.code shouldBe StatusCode.Ok
-        r.body should include regex "name=\"data\"\\s*X-Auth: Some\\(12\\)\\s*oiram hcaep"
-=======
-        r.unsafeBody should include regex "name=\"data\"[\\s\\S]*oiram hcaep"
-        r.unsafeBody should include regex "X-Auth: Some\\(12\\)"
->>>>>>> cd11c4db
+        r.body should include regex "name=\"data\"[\\s\\S]*oiram hcaep"
+        r.body should include regex "X-Auth: Some\\(12\\)"
       }
   }
 
