--- conflicted
+++ resolved
@@ -12,8 +12,7 @@
 trait Http4sServerInterpreter[F[_]] extends Http4sServerToHttpInterpreter[F, F] {
   def toRoutes(se: ServerEndpoint[Fs2Streams[F] with WebSockets, F]): HttpRoutes[F] = toRoutes(List(se))
 
-<<<<<<< HEAD
-  def toRoutes(serverEndpoints: List[ServerEndpoint[_, _, _, Fs2Streams[F] with WebSockets, F]]): HttpRoutes[F] = {
+  def toRoutes(serverEndpoints: List[ServerEndpoint[Fs2Streams[F] with WebSockets, F]]): HttpRoutes[F] = {
     toHttp(serverEndpoints, webSocketBuilder = None)(fToG)(gToF)
   }
 
@@ -36,10 +35,6 @@
       serverEndpoints: List[ServerEndpoint[_, _, _, Fs2Streams[F] with WebSockets, F]]
   ): WebSocketBuilder2[F] => HttpRoutes[F] = { wsb =>
     toHttp(serverEndpoints, Some(wsb))(fToG)(gToF)
-=======
-  def toRoutes(serverEndpoints: List[ServerEndpoint[Fs2Streams[F] with WebSockets, F]]): HttpRoutes[F] = {
-    toHttp(serverEndpoints)(fToG)(gToF)
->>>>>>> 2c5bdc09
   }
 }
 
