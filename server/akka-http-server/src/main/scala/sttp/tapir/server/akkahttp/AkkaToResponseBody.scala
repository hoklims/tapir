--- conflicted
+++ resolved
@@ -58,40 +58,19 @@
       case RawBodyType.FileBody =>
         val file = r.asInstanceOf[FileRange]
         file.range
-<<<<<<< HEAD
           .map(r => {
+            val bytesTotal = r.end - r.start + 1
             val source = FileIO
               .fromPath(file.file.toPath, chunkSize = 8192, startPosition = r.start)
-              .statefulMapConcat { () =>
-                var left = r.end - r.start + 1
-                (next: ByteString) => {
-                  val current = next.length
-                  val oldLeft = left
-                  left -= current
-                  List(next.take(Math.min(oldLeft, current).toInt))
-                }
+              .scan(0L, ByteString.empty) { case ((bytesConsumed, _), next) =>
+                val bytesInNext = next.length
+                val bytesFromNext = Math.max(0, Math.min(bytesTotal - bytesConsumed, bytesInNext))
+                (bytesConsumed + bytesInNext, next.take(bytesFromNext.toInt))
               }
+              .takeWhile(_._1 < bytesTotal, inclusive = true)
+              .map(_._2)
             HttpEntity(ct, source)
           })
-=======
-          .flatMap(range =>
-            (range.start, range.end) match {
-              case (Some(start), Some(end)) =>
-                val bytesTotal = end - start + 1
-                val source = FileIO
-                  .fromPath(file.file.toPath, chunkSize = 8192, startPosition = start)
-                  .scan(0L, ByteString.empty) { case ((bytesConsumed, _), next) =>
-                    val bytesInNext = next.length
-                    val bytesFromNext = Math.max(0, Math.min(bytesTotal - bytesConsumed, bytesInNext))
-                    (bytesConsumed + bytesInNext, next.take(bytesFromNext.toInt))
-                  }
-                  .takeWhile(_._1 < bytesTotal, inclusive = true)
-                  .map(_._2)
-                Some(HttpEntity(ct, source))
-              case _ => None
-            }
-          )
->>>>>>> 952d4e7e
           .getOrElse(HttpEntity.fromPath(ct, file.file.toPath))
       case m: RawBodyType.MultipartBody =>
         val parts = (r: Seq[RawPart]).flatMap(rawPartToBodyPart(m, _))
