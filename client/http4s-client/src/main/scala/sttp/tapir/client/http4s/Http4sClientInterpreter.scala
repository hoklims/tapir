package sttp.tapir.client.http4s

import cats.effect.Async
import org.http4s.{Request, Response}
import sttp.tapir.{DecodeResult, Endpoint}

abstract class Http4sClientInterpreter[F[_]: Async] {

  def http4sClientOptions: Http4sClientOptions = Http4sClientOptions.default

  /** Interprets the endpoint as a client call, using the given `baseUri` as the starting point to create the target
    * uri. If `baseUri` is not provided, the request will be a relative one.
    *
    * Returns a function which, when applied to the endpoint's input parameters (given as a tuple), will encode them
    * to appropriate request parameters: path, query, headers and body. The results of the function are:
    *  - an `org.http4s.Request[F]`, which can be sent using an http4s client, or run against `org.http4s.HttpRoutes[F]`;
    *  - a response parser that extracts the expected entity from the received `org.http4s.Response[F]`.
    */
  def toRequest[I, E, O, R](e: Endpoint[I, E, O, R], baseUri: Option[String])(implicit
<<<<<<< HEAD
      clientOptions: Http4sClientOptions
  ): I => (Request[F], Response[F] => F[DecodeResult[Either[E, O]]]) =
    new EndpointToHttp4sClient(clientOptions).toHttp4sRequest[I, E, O, R, F](e, baseUri)
=======
      blocker: Blocker,
  ): I => (Request[F], Response[F] => F[DecodeResult[Either[E, O]]]) =
    new EndpointToHttp4sClient(blocker, http4sClientOptions).toHttp4sRequest[I, E, O, R, F](e, baseUri)
>>>>>>> 0c69aab9

  /** Interprets the endpoint as a client call, using the given `baseUri` as the starting point to create the target
    * uri. If `baseUri` is not provided, the request will be a relative one.
    *
    * Returns a function which, when applied to the endpoint's input parameters (given as a tuple), will encode them
    * to appropriate request parameters: path, query, headers and body. The results of the function are:
    *  - an `org.http4s.Request[F]`, which can be sent using an http4s client, or run against `org.http4s.HttpRoutes[F]`;
    *  - a response parser that extracts the expected entity from the received `org.http4s.Response[F]`.
    */
  def toRequestUnsafe[I, E, O, R](e: Endpoint[I, E, O, R], baseUri: Option[String])(implicit
<<<<<<< HEAD
      clientOptions: Http4sClientOptions
  ): I => (Request[F], Response[F] => F[Either[E, O]]) =
    new EndpointToHttp4sClient(clientOptions).toHttp4sRequestUnsafe[I, E, O, R, F](e, baseUri)
}

object Http4sClientInterpreter {
  def apply[F[_]: Async]: Http4sClientInterpreter[F] = new Http4sClientInterpreter[F] {}
=======
      blocker: Blocker
  ): I => (Request[F], Response[F] => F[Either[E, O]]) =
    new EndpointToHttp4sClient(blocker, http4sClientOptions).toHttp4sRequestUnsafe[I, E, O, R, F](e, baseUri)
}

object Http4sClientInterpreter {
  def apply[F[_]: ContextShift: Effect](clientOptions: Http4sClientOptions = Http4sClientOptions.default): Http4sClientInterpreter[F] =
    new Http4sClientInterpreter[F] {
      override def http4sClientOptions: Http4sClientOptions = clientOptions
    }
>>>>>>> 0c69aab9
}<|MERGE_RESOLUTION|>--- conflicted
+++ resolved
@@ -16,16 +16,11 @@
     *  - an `org.http4s.Request[F]`, which can be sent using an http4s client, or run against `org.http4s.HttpRoutes[F]`;
     *  - a response parser that extracts the expected entity from the received `org.http4s.Response[F]`.
     */
-  def toRequest[I, E, O, R](e: Endpoint[I, E, O, R], baseUri: Option[String])(implicit
-<<<<<<< HEAD
-      clientOptions: Http4sClientOptions
+  def toRequest[I, E, O, R](
+      e: Endpoint[I, E, O, R],
+      baseUri: Option[String]
   ): I => (Request[F], Response[F] => F[DecodeResult[Either[E, O]]]) =
-    new EndpointToHttp4sClient(clientOptions).toHttp4sRequest[I, E, O, R, F](e, baseUri)
-=======
-      blocker: Blocker,
-  ): I => (Request[F], Response[F] => F[DecodeResult[Either[E, O]]]) =
-    new EndpointToHttp4sClient(blocker, http4sClientOptions).toHttp4sRequest[I, E, O, R, F](e, baseUri)
->>>>>>> 0c69aab9
+    new EndpointToHttp4sClient(http4sClientOptions).toHttp4sRequest[I, E, O, R, F](e, baseUri)
 
   /** Interprets the endpoint as a client call, using the given `baseUri` as the starting point to create the target
     * uri. If `baseUri` is not provided, the request will be a relative one.
@@ -35,25 +30,13 @@
     *  - an `org.http4s.Request[F]`, which can be sent using an http4s client, or run against `org.http4s.HttpRoutes[F]`;
     *  - a response parser that extracts the expected entity from the received `org.http4s.Response[F]`.
     */
-  def toRequestUnsafe[I, E, O, R](e: Endpoint[I, E, O, R], baseUri: Option[String])(implicit
-<<<<<<< HEAD
-      clientOptions: Http4sClientOptions
-  ): I => (Request[F], Response[F] => F[Either[E, O]]) =
-    new EndpointToHttp4sClient(clientOptions).toHttp4sRequestUnsafe[I, E, O, R, F](e, baseUri)
+  def toRequestUnsafe[I, E, O, R](e: Endpoint[I, E, O, R], baseUri: Option[String]): I => (Request[F], Response[F] => F[Either[E, O]]) =
+    new EndpointToHttp4sClient(http4sClientOptions).toHttp4sRequestUnsafe[I, E, O, R, F](e, baseUri)
 }
 
 object Http4sClientInterpreter {
-  def apply[F[_]: Async]: Http4sClientInterpreter[F] = new Http4sClientInterpreter[F] {}
-=======
-      blocker: Blocker
-  ): I => (Request[F], Response[F] => F[Either[E, O]]) =
-    new EndpointToHttp4sClient(blocker, http4sClientOptions).toHttp4sRequestUnsafe[I, E, O, R, F](e, baseUri)
-}
-
-object Http4sClientInterpreter {
-  def apply[F[_]: ContextShift: Effect](clientOptions: Http4sClientOptions = Http4sClientOptions.default): Http4sClientInterpreter[F] =
+  def apply[F[_]: Async](clientOptions: Http4sClientOptions = Http4sClientOptions.default): Http4sClientInterpreter[F] =
     new Http4sClientInterpreter[F] {
       override def http4sClientOptions: Http4sClientOptions = clientOptions
     }
->>>>>>> 0c69aab9
 }