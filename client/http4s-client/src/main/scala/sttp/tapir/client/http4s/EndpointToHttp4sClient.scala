--- conflicted
+++ resolved
@@ -34,19 +34,11 @@
 
 private[http4s] class EndpointToHttp4sClient(clientOptions: Http4sClientOptions) {
 
-<<<<<<< HEAD
   def toHttp4sRequest[A, I, E, O, R, F[_]: Async](
       e: Endpoint[A, I, E, O, R],
-      baseUriStr: Option[String]
+      maybeUri: Option[Uri]
   ): A => I => (Request[F], Response[F] => F[DecodeResult[Either[E, O]]]) = { aParams => iParams =>
-    val baseUri = Uri.unsafeFromString(baseUriStr.getOrElse("/"))
-=======
-  def toHttp4sRequest[I, E, O, R, F[_]: Async](
-      e: Endpoint[I, E, O, R],
-      maybeUri: Option[Uri]
-  ): I => (Request[F], Response[F] => F[DecodeResult[Either[E, O]]]) = { params =>
     val baseUri = maybeUri.getOrElse(Uri.unsafeFromString("/"))
->>>>>>> 1c419e2a
     val baseRequest = Request[F](uri = baseUri)
     val request0 = setInputParams[A, F](e.securityInput, ParamsAsAny(aParams), baseRequest)
     val request1 = setInputParams[I, F](e.input, ParamsAsAny(iParams), request0)
@@ -58,19 +50,11 @@
     (request1, responseParser)
   }
 
-<<<<<<< HEAD
   def toHttp4sRequestUnsafe[A, I, E, O, R, F[_]: Async](
       e: Endpoint[A, I, E, O, R],
-      baseUriStr: Option[String]
+      maybeUri: Option[Uri]
   ): A => I => (Request[F], Response[F] => F[Either[E, O]]) = { aParams => iParams =>
-    val (request, safeResponseParser) = toHttp4sRequest[A, I, E, O, R, F](e, baseUriStr).apply(aParams).apply(iParams)
-=======
-  def toHttp4sRequestUnsafe[I, E, O, R, F[_]: Async](
-      e: Endpoint[I, E, O, R],
-      maybeUri: Option[Uri]
-  ): I => (Request[F], Response[F] => F[Either[E, O]]) = { params =>
-    val (request, safeResponseParser) = toHttp4sRequest[I, E, O, R, F](e, maybeUri).apply(params)
->>>>>>> 1c419e2a
+    val (request, safeResponseParser) = toHttp4sRequest[A, I, E, O, R, F](e, maybeUri).apply(aParams).apply(iParams)
 
     def unsafeResponseParser(response: Response[F]): F[Either[E, O]] =
       safeResponseParser(response).map {
