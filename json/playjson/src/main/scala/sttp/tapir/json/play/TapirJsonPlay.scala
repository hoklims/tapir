--- conflicted
+++ resolved
@@ -7,7 +7,6 @@
 import sttp.tapir.DecodeResult.{Error, Value}
 
 trait TapirJsonPlay {
-<<<<<<< HEAD
   def jsonBody[T: Reads: Writes: Schema: Validator]: EndpointIO.Body[String, T] = anyFromUtf8StringBody(readsWritesCodec[T])
 
   implicit def readsWritesCodec[T: Reads: Writes: Schema: Validator]: JsonCodec[T] =
@@ -16,18 +15,7 @@
         case JsError(errors)     => Error(s, JsResultException(errors))
         case JsSuccess(value, _) => Value(value)
       }
-    } { t => Json.prettyPrint(Json.toJson(t)) }
-=======
-  implicit def readsWritesCodec[T: Reads: Writes: Schema]: JsonCodec[T] = new JsonCodec[T] {
-    override def rawDecode(s: String): DecodeResult[T] = implicitly[Reads[T]].reads(Json.parse(s)) match {
-      case JsError(errors)     => Error(s, JsResultException(errors))
-      case JsSuccess(value, _) => Value(value)
-    }
-    override def encode(t: T): String = Json.stringify(Json.toJson(t))
-    override def meta: CodecMeta[T, CodecFormat.Json, String] =
-      CodecMeta(implicitly[Schema[T]], CodecFormat.Json(), StringValueType(StandardCharsets.UTF_8))
-  }
->>>>>>> 866bcc73
+    } { t => Json.stringify(Json.toJson(t)) }
 
   implicit val schemaForPlayJsValue: Schema[JsValue] = Schema(
     SProduct(
