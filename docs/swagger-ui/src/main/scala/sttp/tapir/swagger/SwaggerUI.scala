--- conflicted
+++ resolved
@@ -31,16 +31,15 @@
     *   Options to customise how the documentation is exposed through SwaggerUI, e.g. the path.
     */
   def apply[F[_]](yaml: String, options: SwaggerUIOptions = SwaggerUIOptions.default): List[ServerEndpoint[Any, F]] = {
-<<<<<<< HEAD
-    val prefixInput: EndpointInput[Unit] = options.pathPrefix.map(stringToPath).reduce[EndpointInput[Unit]](_.and(_))
-    val prefixFromRoot = if (options.useRelativePath) "." else "/" + (options.contextPath ++ options.pathPrefix).mkString("/")
-=======
     val prefixInput: EndpointInput[Unit] = options.pathPrefix.map(stringToPath).foldLeft(emptyInput)(_.and(_))
-    val prefixFromRoot = (options.contextPath ++ options.pathPrefix) match {
-      case Nil => None
-      case x   => Option(x.mkString("/"))
-    }
->>>>>>> cf3bf5c9
+    val prefixFromRoot =
+      if (options.useRelativePath) Some(".")
+      else {
+        (options.contextPath ++ options.pathPrefix) match {
+          case Nil => None
+          case x   => Some("/" + x.mkString("/"))
+        }
+      }
 
     val baseEndpoint = infallibleEndpoint.get.in(prefixInput)
     val redirectOutput = statusCode(StatusCode.PermanentRedirect).and(header[String](HeaderNames.Location))
@@ -59,18 +58,13 @@
       .out(redirectOutput)
       .serverLogicPure[F] { (params: QueryParams) =>
         val queryString = if (params.toSeq.nonEmpty) s"?${params.toString}" else ""
-<<<<<<< HEAD
-        Right(s"$prefixFromRoot/oauth2-redirect.html$queryString")
-=======
-        Right(s"/${concat(prefixFromRoot, oauth2redirectFileName)}$queryString")
->>>>>>> cf3bf5c9
+        Right(s"${concat(prefixFromRoot, oauth2redirectFileName)}$queryString")
       }
 
     // swagger-ui webjar comes with the petstore pre-configured; this cannot be changed at runtime
     // (see https://github.com/softwaremill/tapir/issues/1695), hence replacing the address in the served document
     val swaggerInitializerJsWithReplacedUrl =
-<<<<<<< HEAD
-      swaggerInitializerJs.replace("https://petstore.swagger.io/v2/swagger.json", s"$prefixFromRoot/${options.yamlName}")
+      swaggerInitializerJs.replace("https://petstore.swagger.io/v2/swagger.json", s"${concat(prefixFromRoot, options.yamlName)}")
 
     val redirectToSlashEndpoint = baseEndpoint
       .in(noTrailingSlash)
@@ -80,16 +74,8 @@
       .serverLogicPure[F] { case (params, lastSegment) =>
         val queryString = if (params.toSeq.nonEmpty) s"?${params.toString}" else ""
         val path = if (options.useRelativePath) lastSegment.map(str => s"$str/").getOrElse("") else ""
-        Right(s"$prefixFromRoot/$path$queryString")
+        Right(s"${concat(prefixFromRoot, queryString)}")
       }
-=======
-      swaggerInitializerJs.replace("https://petstore.swagger.io/v2/swagger.json", s"/${concat(prefixFromRoot, options.yamlName)}")
-
-    val redirectToSlashEndpoint = baseEndpoint.in(noTrailingSlash).in(queryParams).out(redirectOutput).serverLogicPure[F] { params =>
-      val queryString = if (params.toSeq.nonEmpty) s"?${params.toString}" else ""
-      Right(s"/${concat(prefixFromRoot, queryString)}")
-    }
->>>>>>> cf3bf5c9
 
     val textJavascriptUtf8: EndpointIO.Body[String, String] = stringBodyUtf8AnyFormat(Codec.string.format(CodecFormat.TextJavascript()))
     val swaggerInitializerJsEndpoint =
