import java.net.URL
import com.softwaremill.SbtSoftwareMillBrowserTestJS._
import com.softwaremill.UpdateVersionInDocs
import sbt.Reference.display
import sbt.internal.ProjectMatrix

val scala2_12 = "2.12.12"
val scala2_13 = "2.13.4"

val allScalaVersions = List(scala2_12, scala2_13)
val scala2_12Versions = List(scala2_12)
val documentationScalaVersion = scala2_12 // Documentation depends on finatraServer, which is 2.12 only

scalaVersion := scala2_12

lazy val clientTestServerPort = settingKey[Int]("Port to run the client interpreter test server on")
lazy val startClientTestServer = taskKey[Unit]("Start a http server used by client interpreter tests")

concurrentRestrictions in Global += Tags.limit(Tags.Test, 1)

excludeLintKeys in Global ++= Set(ideSkipProject, reStartArgs)

val commonSettings = commonSmlBuildSettings ++ ossPublishSettings ++ Seq(
  organization := "com.softwaremill.sttp.tapir",
  mimaPreviousArtifacts := Set.empty, //Set("com.softwaremill.sttp.tapir" %% name.value % "0.12.21")
  updateDocs := Def.taskDyn {
    val files1 = UpdateVersionInDocs(sLog.value, organization.value, version.value)
    Def.task {
      (documentation.jvm(documentationScalaVersion) / mdoc).toTask("").value
      files1 ++ Seq(file("generated-doc/out"))
    }
  }.value,
  ideSkipProject := (scalaVersion.value == scala2_13) || thisProjectRef.value.project.contains("JS"),
  // slow down for CI
  Test / parallelExecution := false
)

val commonJvmSettings: Seq[Def.Setting[_]] = commonSettings

// run JS tests inside Gecko, due to jsdom not supporting fetch and to avoid having to install node
val commonJsSettings = commonSettings ++ browserGeckoTestSettings

def dependenciesFor(version: String)(deps: (Option[(Long, Long)] => ModuleID)*): Seq[ModuleID] =
  deps.map(_.apply(CrossVersion.partialVersion(version)))

val scalaTest = Def.setting("org.scalatest" %%% "scalatest" % Versions.scalaTest)
val scalaCheck = Def.setting("org.scalacheck" %%% "scalacheck" % Versions.scalaCheck)
val scalaTestPlusScalaCheck = Def.setting("org.scalatestplus" %%% "scalacheck-1-14" % Versions.scalaTestPlusScalaCheck)

lazy val loggerDependencies = Seq(
  "ch.qos.logback" % "logback-classic" % "1.2.3",
  "ch.qos.logback" % "logback-core" % "1.2.3",
  "com.typesafe.scala-logging" %% "scala-logging" % "3.9.2"
)

lazy val allAggregates = core.projectRefs ++
  cats.projectRefs ++
  enumeratum.projectRefs ++
  refined.projectRefs ++
  zio.projectRefs ++
  circeJson.projectRefs ++
  jsoniterScala.projectRefs ++
  playJson.projectRefs ++
  sprayJson.projectRefs ++
  uPickleJson.projectRefs ++
  tethysJson.projectRefs ++
  apispecModel.projectRefs ++
  openapiModel.projectRefs ++
  openapiCirce.projectRefs ++
  openapiCirceYaml.projectRefs ++
  asyncapiModel.projectRefs ++
  asyncapiCirce.projectRefs ++
  asyncapiCirceYaml.projectRefs ++
  apispecDocs.projectRefs ++
  openapiDocs.projectRefs ++
  asyncapiDocs.projectRefs ++
  swaggerUiAkka.projectRefs ++
  redocAkka.projectRefs ++
  swaggerUiHttp4s.projectRefs ++
  redocHttp4s.projectRefs ++
  swaggerUiFinatra.projectRefs ++
  swaggerUiPlay.projectRefs ++
  redocPlay.projectRefs ++
  serverTests.projectRefs ++
  akkaHttpServer.projectRefs ++
  http4sServer.projectRefs ++
  sttpStubServer.projectRefs ++
  finatraServer.projectRefs ++
  finatraServerCats.projectRefs ++
  playServer.projectRefs ++
  vertxServer.projectRefs ++
  zioServer.projectRefs ++
  sttpClient.projectRefs ++
  playClient.projectRefs ++
  tests.projectRefs ++
  examples.projectRefs ++
  playground.projectRefs ++
  documentation.projectRefs ++
  openapiCodegen.projectRefs ++
  clientTestServer.projectRefs

val testJVM = taskKey[Unit]("Test JVM projects")
val testJS = taskKey[Unit]("Test JS projects")

def filterProject(p: String => Boolean) =
  ScopeFilter(inProjects(allAggregates.filter(pr => p(display(pr.project))): _*))

lazy val rootProject = (project in file("."))
  .settings(commonSettings)
  .settings(mimaPreviousArtifacts := Set.empty)
  .settings(
    publishArtifact := false,
    name := "tapir",
    testJVM := (test in Test).all(filterProject(p => !p.contains("JS"))).value,
    testJS := (test in Test).all(filterProject(_.contains("JS"))).value
  )
  .aggregate(allAggregates: _*)

// start a test server before running tests of a client interpreter; this is required both for JS tests run inside a
// nodejs/browser environment, as well as for JVM tests where akka-http isn't available (e.g. dotty).
val clientTestServerSettings = Seq(
  test in Test := (test in Test)
    .dependsOn(startClientTestServer in clientTestServer2_13)
    .value,
  testOnly in Test := (testOnly in Test)
    .dependsOn(startClientTestServer in clientTestServer2_13)
    .evaluated,
  testOptions in Test += Tests.Setup(() => {
    val port = (clientTestServerPort in clientTestServer2_13).value
    PollingUtils.waitUntilServerAvailable(new URL(s"http://localhost:$port"))
  })
)

lazy val clientTestServer = (projectMatrix in file("client/testserver"))
  .settings(commonJvmSettings)
  .settings(
    name := "testing-server",
    skip in publish := true,
    libraryDependencies ++= loggerDependencies ++ Seq(
      "org.http4s" %% "http4s-dsl" % Versions.http4s,
      "org.http4s" %% "http4s-blaze-server" % Versions.http4s,
      "org.http4s" %% "http4s-circe" % Versions.http4s
    ),
    // the test server needs to be started before running any client tests
    mainClass in reStart := Some("sttp.tapir.client.tests.HttpServer"),
    reStartArgs in reStart := Seq(s"${(clientTestServerPort in Test).value}"),
    fullClasspath in reStart := (fullClasspath in Test).value,
    clientTestServerPort := 51823,
    startClientTestServer := reStart.toTask("").value
  )
  .jvmPlatform(scalaVersions = List(scala2_13))

lazy val clientTestServer2_13 = clientTestServer.jvm(scala2_13)

// core

lazy val core: ProjectMatrix = (projectMatrix in file("core"))
  .settings(commonSettings)
  .settings(
    name := "tapir-core",
    libraryDependencies ++= Seq(
      "com.propensive" %%% "magnolia" % "0.17.0",
      "org.scala-lang" % "scala-reflect" % scalaVersion.value,
      "com.softwaremill.sttp.model" %%% "core" % Versions.sttpModel,
      "com.softwaremill.sttp.shared" %%% "core" % Versions.sttpShared,
      "com.softwaremill.sttp.shared" %%% "ws" % Versions.sttpShared,
      scalaTest.value % Test,
      scalaCheck.value % Test,
      scalaTestPlusScalaCheck.value % Test,
      "com.47deg" %%% "scalacheck-toolbox-datetime" % "0.4.0" % Test
    ),
    unmanagedSourceDirectories in Compile += {
      val sourceDir = (sourceDirectory in Compile).value
      CrossVersion.partialVersion(scalaVersion.value) match {
        case Some((2, n)) if n >= 13 => sourceDir / "scala-2.13+"
        case _                       => sourceDir / "scala-2.13-"
      }
    }
  )
  .jvmPlatform(
    scalaVersions = allScalaVersions,
    libraryDependencies ++= Seq("org.scala-lang" % "scala-compiler" % scalaVersion.value % Test)
  )
  .jsPlatform(
    scalaVersions = allScalaVersions,
    settings = commonJsSettings ++ Seq(
      libraryDependencies ++= Seq(
        "org.scala-js" %%% "scalajs-dom" % "1.1.0",
        "io.github.cquiroz" %%% "scala-java-time" % Versions.jsScalaJavaTime % Test,
        "io.github.cquiroz" %%% "scala-java-time-tzdb" % Versions.jsScalaJavaTime % Test
      )
    )
  )
  .enablePlugins(spray.boilerplate.BoilerplatePlugin)

lazy val tests: ProjectMatrix = (projectMatrix in file("tests"))
  .settings(commonSettings)
  .settings(
    name := "tapir-tests",
    libraryDependencies ++= Seq(
      "io.circe" %%% "circe-generic" % Versions.circe,
      "com.beachape" %%% "enumeratum-circe" % Versions.enumeratum,
      "com.softwaremill.common" %%% "tagging" % "2.2.1",
      scalaTest.value,
      "com.softwaremill.macwire" %% "macros" % "2.3.7" % "provided",
      "org.typelevel" %%% "cats-effect" % Versions.catsEffect
    ),
    libraryDependencies ++= loggerDependencies
  )
  .jvmPlatform(scalaVersions = allScalaVersions)
  .jsPlatform(
    scalaVersions = allScalaVersions,
    settings = commonJsSettings
  )
  .dependsOn(core, circeJson, enumeratum, cats)

// integrations

lazy val cats: ProjectMatrix = (projectMatrix in file("integrations/cats"))
  .settings(commonSettings)
  .settings(
    name := "tapir-cats",
    libraryDependencies ++= Seq(
      "org.typelevel" %%% "cats-core" % "2.3.1",
      scalaTest.value % Test,
      scalaCheck.value % Test,
      scalaTestPlusScalaCheck.value % Test,
<<<<<<< HEAD
      "org.typelevel" %%% "discipline-scalatest" % "2.1.1" % Test,
      "org.typelevel" %%% "cats-laws" % "2.3.0" % Test
=======
      "org.typelevel" %%% "discipline-scalatest" % "2.1.0" % Test,
      "org.typelevel" %%% "cats-laws" % "2.3.1" % Test
>>>>>>> 9f3aaddc
    )
  )
  .jvmPlatform(scalaVersions = allScalaVersions)
  .jsPlatform(
    scalaVersions = allScalaVersions,
    settings = commonJsSettings ++ Seq(
      libraryDependencies ++= Seq(
        "io.github.cquiroz" %%% "scala-java-time" % Versions.jsScalaJavaTime % Test
      )
    )
  )
  .dependsOn(core)

lazy val enumeratum: ProjectMatrix = (projectMatrix in file("integrations/enumeratum"))
  .settings(commonSettings)
  .settings(
    name := "tapir-enumeratum",
    libraryDependencies ++= Seq(
      "com.beachape" %%% "enumeratum" % Versions.enumeratum,
      scalaTest.value % Test
    )
  )
  .jvmPlatform(scalaVersions = allScalaVersions)
  .jsPlatform(
    scalaVersions = allScalaVersions,
    settings = commonJsSettings ++ Seq(
      libraryDependencies ++= Seq(
        "io.github.cquiroz" %%% "scala-java-time" % Versions.jsScalaJavaTime % Test
      )
    )
  )
  .dependsOn(core)

lazy val refined: ProjectMatrix = (projectMatrix in file("integrations/refined"))
  .settings(commonSettings)
  .settings(
    name := "tapir-refined",
    libraryDependencies ++= Seq(
      "eu.timepit" %%% "refined" % Versions.refined,
      scalaTest.value % Test,
      "io.circe" %%% "circe-refined" % Versions.circe % Test
    )
  )
  .jvmPlatform(scalaVersions = allScalaVersions)
  .jsPlatform(
    scalaVersions = allScalaVersions,
    settings = commonJsSettings ++ Seq(
      libraryDependencies ++= Seq(
        "io.github.cquiroz" %%% "scala-java-time" % Versions.jsScalaJavaTime % Test
      )
    )
  )
  .dependsOn(core, circeJson % Test)

lazy val zio: ProjectMatrix = (projectMatrix in file("integrations/zio"))
  .settings(commonSettings)
  .settings(
    name := "tapir-zio",
    libraryDependencies ++= Seq(
      "dev.zio" %% "zio" % Versions.zio,
      "dev.zio" %% "zio-streams" % Versions.zio,
      scalaTest.value % Test,
      "com.softwaremill.sttp.shared" %% "zio" % Versions.sttpShared
    )
  )
  .jvmPlatform(scalaVersions = allScalaVersions)
  .dependsOn(core)

// json

lazy val circeJson: ProjectMatrix = (projectMatrix in file("json/circe"))
  .settings(commonSettings)
  .settings(
    name := "tapir-json-circe",
    libraryDependencies ++= Seq(
      "io.circe" %%% "circe-core" % Versions.circe,
      "io.circe" %%% "circe-parser" % Versions.circe,
      scalaTest.value % Test,
      "io.circe" %%% "circe-generic" % Versions.circe % Test
    )
  )
  .jvmPlatform(scalaVersions = allScalaVersions)
  .jsPlatform(
    scalaVersions = allScalaVersions,
    settings = commonJsSettings
  )
  .dependsOn(core)

lazy val playJson: ProjectMatrix = (projectMatrix in file("json/playjson"))
  .settings(commonSettings: _*)
  .settings(
    name := "tapir-json-play",
    libraryDependencies ++= Seq(
      "com.typesafe.play" %%% "play-json" % Versions.playJson,
      scalaTest.value % Test
    )
  )
  .jvmPlatform(scalaVersions = allScalaVersions)
  .jsPlatform(
    scalaVersions = allScalaVersions,
    settings = commonJsSettings ++ Seq(
      libraryDependencies ++= Seq(
        "io.github.cquiroz" %%% "scala-java-time" % Versions.jsScalaJavaTime % Test
      )
    )
  )
  .dependsOn(core)

lazy val sprayJson: ProjectMatrix = (projectMatrix in file("json/sprayjson"))
  .settings(commonSettings: _*)
  .settings(
    name := "tapir-json-spray",
    libraryDependencies ++= Seq(
      "io.spray" %% "spray-json" % Versions.sprayJson,
      scalaTest.value % Test
    )
  )
  .jvmPlatform(scalaVersions = allScalaVersions)
  .dependsOn(core)

lazy val uPickleJson: ProjectMatrix = (projectMatrix in file("json/upickle"))
  .settings(commonSettings)
  .settings(
    name := "tapir-json-upickle",
    libraryDependencies ++= Seq(
      "com.lihaoyi" %%% "upickle" % Versions.upickle,
      scalaTest.value % Test
    )
  )
  .jvmPlatform(scalaVersions = allScalaVersions)
  .jsPlatform(
    scalaVersions = allScalaVersions,
    settings = commonJsSettings ++ Seq(
      libraryDependencies ++= Seq(
        "io.github.cquiroz" %%% "scala-java-time" % Versions.jsScalaJavaTime % Test
      )
    )
  )
  .dependsOn(core)

lazy val tethysJson: ProjectMatrix = (projectMatrix in file("json/tethys"))
  .settings(commonSettings)
  .settings(
    name := "tapir-json-tethys",
    libraryDependencies ++= Seq(
      "com.tethys-json" %% "tethys-core" % Versions.tethys,
      "com.tethys-json" %% "tethys-jackson" % Versions.tethys,
      scalaTest.value % Test,
      "com.tethys-json" %% "tethys-derivation" % Versions.tethys % Test
    )
  )
  .jvmPlatform(scalaVersions = allScalaVersions)
  .dependsOn(core)

lazy val jsoniterScala: ProjectMatrix = (projectMatrix in file("json/jsoniter"))
  .settings(commonSettings)
  .settings(
    name := "tapir-jsoniter-scala",
    libraryDependencies ++= Seq(
      "com.github.plokhotnyuk.jsoniter-scala" %%% "jsoniter-scala-core" % "2.6.2",
      "com.github.plokhotnyuk.jsoniter-scala" %%% "jsoniter-scala-macros" % "2.6.2" % Test,
      scalaTest.value % Test
    )
  )
  .jvmPlatform(scalaVersions = allScalaVersions)
  .jsPlatform(
    scalaVersions = allScalaVersions,
    settings = commonJsSettings
  )
  .dependsOn(core)

// apispec

lazy val apispecModel: ProjectMatrix = (projectMatrix in file("apispec/apispec-model"))
  .settings(commonJvmSettings)
  .settings(
    name := "tapir-apispec-model"
  )
  .settings(libraryDependencies += scalaTest.value % Test)
  .jvmPlatform(scalaVersions = allScalaVersions)

// openapi

lazy val openapiModel: ProjectMatrix = (projectMatrix in file("apispec/openapi-model"))
  .settings(commonJvmSettings)
  .settings(
    name := "tapir-openapi-model"
  )
  .settings(libraryDependencies += scalaTest.value % Test)
  .jvmPlatform(scalaVersions = allScalaVersions)
  .dependsOn(apispecModel)

lazy val openapiCirce: ProjectMatrix = (projectMatrix in file("apispec/openapi-circe"))
  .settings(commonJvmSettings)
  .settings(
    libraryDependencies ++= Seq(
      "io.circe" %% "circe-core" % Versions.circe,
      "io.circe" %% "circe-parser" % Versions.circe,
      "io.circe" %% "circe-generic" % Versions.circe
    ),
    name := "tapir-openapi-circe"
  )
  .jvmPlatform(scalaVersions = allScalaVersions)
  .dependsOn(openapiModel)

lazy val openapiCirceYaml: ProjectMatrix = (projectMatrix in file("apispec/openapi-circe-yaml"))
  .settings(commonJvmSettings)
  .settings(
    libraryDependencies += "io.circe" %% "circe-yaml" % Versions.circeYaml,
    name := "tapir-openapi-circe-yaml"
  )
  .jvmPlatform(scalaVersions = allScalaVersions)
  .dependsOn(openapiCirce)

// asyncapi

lazy val asyncapiModel: ProjectMatrix = (projectMatrix in file("apispec/asyncapi-model"))
  .settings(commonJvmSettings)
  .settings(
    name := "tapir-asyncapi-model"
  )
  .settings(libraryDependencies += scalaTest.value % Test)
  .jvmPlatform(scalaVersions = allScalaVersions)
  .dependsOn(apispecModel)

lazy val asyncapiCirce: ProjectMatrix = (projectMatrix in file("apispec/asyncapi-circe"))
  .settings(commonJvmSettings)
  .settings(
    libraryDependencies ++= Seq(
      "io.circe" %% "circe-core" % Versions.circe,
      "io.circe" %% "circe-parser" % Versions.circe,
      "io.circe" %% "circe-generic" % Versions.circe
    ),
    name := "tapir-asyncapi-circe"
  )
  .jvmPlatform(scalaVersions = allScalaVersions)
  .dependsOn(asyncapiModel)

lazy val asyncapiCirceYaml: ProjectMatrix = (projectMatrix in file("apispec/asyncapi-circe-yaml"))
  .settings(commonJvmSettings)
  .settings(
    libraryDependencies += "io.circe" %% "circe-yaml" % Versions.circeYaml,
    name := "tapir-asyncapi-circe-yaml"
  )
  .jvmPlatform(scalaVersions = allScalaVersions)
  .dependsOn(asyncapiCirce)

// docs

lazy val apispecDocs: ProjectMatrix = (projectMatrix in file("docs/apispec-docs"))
  .settings(commonJvmSettings)
  .settings(
    name := "tapir-apispec-docs"
  )
  .jvmPlatform(scalaVersions = allScalaVersions)
  .dependsOn(core, tests % Test, apispecModel)

lazy val openapiDocs: ProjectMatrix = (projectMatrix in file("docs/openapi-docs"))
  .settings(commonJvmSettings)
  .settings(
    name := "tapir-openapi-docs"
  )
  .jvmPlatform(scalaVersions = allScalaVersions)
  .dependsOn(openapiModel, core, apispecDocs, tests % Test, openapiCirceYaml % Test)

lazy val asyncapiDocs: ProjectMatrix = (projectMatrix in file("docs/asyncapi-docs"))
  .settings(commonJvmSettings)
  .settings(
    name := "tapir-asyncapi-docs",
    libraryDependencies ++= Seq(
      "com.typesafe.akka" %% "akka-stream" % Versions.akkaStreams % Test,
      "com.softwaremill.sttp.shared" %% "akka" % Versions.sttpShared % Test
    )
  )
  .jvmPlatform(scalaVersions = allScalaVersions)
  .dependsOn(asyncapiModel, core, apispecDocs, tests % Test, asyncapiCirceYaml % Test)

lazy val swaggerUiAkka: ProjectMatrix = (projectMatrix in file("docs/swagger-ui-akka-http"))
  .settings(commonJvmSettings)
  .settings(
    name := "tapir-swagger-ui-akka-http",
    libraryDependencies ++= Seq(
      "com.typesafe.akka" %% "akka-http" % Versions.akkaHttp,
      "com.typesafe.akka" %% "akka-stream" % Versions.akkaStreams,
      "org.webjars" % "swagger-ui" % Versions.swaggerUi
    )
  )
  .jvmPlatform(scalaVersions = allScalaVersions)

lazy val redocAkka: ProjectMatrix = (projectMatrix in file("docs/redoc-akka-http"))
  .settings(commonJvmSettings)
  .settings(
    name := "tapir-redoc-akka-http",
    libraryDependencies ++= Seq(
      "com.typesafe.akka" %% "akka-http" % Versions.akkaHttp,
      "com.typesafe.akka" %% "akka-stream" % Versions.akkaStreams
    )
  )
  .jvmPlatform(scalaVersions = allScalaVersions)

lazy val swaggerUiHttp4s: ProjectMatrix = (projectMatrix in file("docs/swagger-ui-http4s"))
  .settings(commonJvmSettings)
  .settings(
    name := "tapir-swagger-ui-http4s",
    libraryDependencies ++= Seq(
      "org.http4s" %% "http4s-dsl" % Versions.http4s,
      "org.webjars" % "swagger-ui" % Versions.swaggerUi
    )
  )
  .jvmPlatform(scalaVersions = allScalaVersions)

lazy val redocHttp4s: ProjectMatrix = (projectMatrix in file("docs/redoc-http4s"))
  .settings(commonJvmSettings)
  .settings(
    name := "tapir-redoc-http4s",
    libraryDependencies += "org.http4s" %% "http4s-dsl" % Versions.http4s
  )
  .jvmPlatform(scalaVersions = allScalaVersions)

lazy val swaggerUiFinatra: ProjectMatrix = (projectMatrix in file("docs/swagger-ui-finatra"))
  .settings(commonJvmSettings)
  .settings(
    name := "tapir-swagger-ui-finatra",
    libraryDependencies ++= Seq(
      "com.twitter" %% "finatra-http" % Versions.finatra,
      "org.webjars" % "swagger-ui" % Versions.swaggerUi
    )
  )
  .jvmPlatform(scalaVersions = scala2_12Versions)

lazy val swaggerUiPlay: ProjectMatrix = (projectMatrix in file("docs/swagger-ui-play"))
  .settings(commonJvmSettings)
  .settings(
    name := "tapir-swagger-ui-play",
    libraryDependencies ++= Seq(
      "com.typesafe.play" %% "play" % Versions.playServer,
      "org.webjars" % "swagger-ui" % Versions.swaggerUi
    )
  )
  .jvmPlatform(scalaVersions = allScalaVersions)

lazy val redocPlay: ProjectMatrix = (projectMatrix in file("docs/redoc-play"))
  .enablePlugins(SbtTwirl)
  .settings(commonJvmSettings)
  .settings(
    name := "tapir-redoc-play",
    libraryDependencies += "com.typesafe.play" %% "play" % Versions.playServer
  )
  .jvmPlatform(scalaVersions = allScalaVersions)

// server

lazy val serverTests: ProjectMatrix = (projectMatrix in file("server/tests"))
  .settings(commonJvmSettings)
  .settings(
    name := "tapir-server-tests",
    libraryDependencies ++= Seq(
      "com.softwaremill.sttp.client3" %% "async-http-client-backend-fs2" % Versions.sttp
    )
  )
  .dependsOn(tests)
  .jvmPlatform(scalaVersions = allScalaVersions)

lazy val akkaHttpServer: ProjectMatrix = (projectMatrix in file("server/akka-http-server"))
  .settings(commonJvmSettings)
  .settings(
    name := "tapir-akka-http-server",
    libraryDependencies ++= Seq(
      "com.typesafe.akka" %% "akka-http" % Versions.akkaHttp,
      "com.typesafe.akka" %% "akka-stream" % Versions.akkaStreams,
      "com.softwaremill.sttp.shared" %% "akka" % Versions.sttpShared
    )
  )
  .jvmPlatform(scalaVersions = allScalaVersions)
  .dependsOn(core, serverTests % Test)

lazy val http4sServer: ProjectMatrix = (projectMatrix in file("server/http4s-server"))
  .settings(commonJvmSettings)
  .settings(
    name := "tapir-http4s-server",
    libraryDependencies ++= Seq(
      "org.http4s" %% "http4s-blaze-server" % Versions.http4s,
      "com.softwaremill.sttp.shared" %% "fs2" % Versions.sttpShared
    )
  )
  .jvmPlatform(scalaVersions = allScalaVersions)
  .dependsOn(core, serverTests % Test)

lazy val sttpStubServer: ProjectMatrix = (projectMatrix in file("server/sttp-stub-server"))
  .settings(commonJvmSettings)
  .settings(
    name := "tapir-sttp-stub-server"
  )
  .jvmPlatform(scalaVersions = allScalaVersions)
  .dependsOn(core, serverTests % "test", sttpClient)

lazy val finatraServer: ProjectMatrix = (projectMatrix in file("server/finatra-server"))
  .settings(commonJvmSettings)
  .settings(
    name := "tapir-finatra-server",
    libraryDependencies ++= Seq(
      "com.twitter" %% "finatra-http" % Versions.finatra,
      "org.apache.httpcomponents" % "httpmime" % "4.5.13",
      // Testing
      "com.twitter" %% "finatra-http" % Versions.finatra % Test,
      "com.twitter" %% "inject-server" % Versions.finatra % Test,
      "com.twitter" %% "inject-app" % Versions.finatra % Test,
      "com.twitter" %% "inject-core" % Versions.finatra % Test,
      "com.twitter" %% "inject-modules" % Versions.finatra % Test,
      "com.twitter" %% "finatra-http" % Versions.finatra % Test classifier "tests",
      "com.twitter" %% "inject-server" % Versions.finatra % Test classifier "tests",
      "com.twitter" %% "inject-app" % Versions.finatra % Test classifier "tests",
      "com.twitter" %% "inject-core" % Versions.finatra % Test classifier "tests",
      "com.twitter" %% "inject-modules" % Versions.finatra % Test classifier "tests"
    ),
    dependencyOverrides += "org.scalatest" %% "scalatest" % "3.1.2" // TODO: finatra testing utilities are not compatible with newer scalatest
  )
  .jvmPlatform(scalaVersions = scala2_12Versions)
  .dependsOn(core, serverTests % Test)

lazy val finatraServerCats: ProjectMatrix =
  (projectMatrix in file("server/finatra-server/finatra-server-cats"))
    .settings(commonJvmSettings)
    .settings(
      name := "tapir-finatra-server-cats",
      libraryDependencies ++= Seq(
        "org.typelevel" %% "cats-effect" % Versions.catsEffect,
        "io.catbird" %% "catbird-finagle" % Versions.catbird,
        "io.catbird" %% "catbird-effect" % Versions.catbird
      )
    )
    .jvmPlatform(scalaVersions = scala2_12Versions)
    .dependsOn(finatraServer % "compile->compile;test->test", serverTests % Test)

lazy val playServer: ProjectMatrix = (projectMatrix in file("server/play-server"))
  .settings(commonJvmSettings)
  .settings(
    name := "tapir-play-server",
    libraryDependencies ++= Seq(
      "com.typesafe.play" %% "play-server" % Versions.playServer,
      "com.typesafe.play" %% "play-akka-http-server" % Versions.playServer,
      "com.typesafe.play" %% "play" % Versions.playServer
    )
  )
  .jvmPlatform(scalaVersions = allScalaVersions)
  .dependsOn(core, serverTests % Test)

lazy val vertxServer: ProjectMatrix = (projectMatrix in file("server/vertx"))
  .settings(commonJvmSettings)
  .settings(
    name := "tapir-vertx-server",
    libraryDependencies ++= Seq(
      "io.vertx" %% "vertx-web-scala" % Versions.vertx
    )
  )
  .jvmPlatform(scalaVersions = scala2_12Versions)
  .dependsOn(core, serverTests % Test)

lazy val zioServer: ProjectMatrix = (projectMatrix in file("server/zio-http4-server"))
  .settings(commonJvmSettings)
  .settings(
    name := "tapir-zio-http4s-server",
    libraryDependencies += "dev.zio" %% "zio-interop-cats" % Versions.zioInteropCats
  )
  .jvmPlatform(scalaVersions = allScalaVersions)
  .dependsOn(zio, http4sServer, serverTests % Test)

// client

lazy val clientTests: ProjectMatrix = (projectMatrix in file("client/tests"))
  .settings(commonJvmSettings)
  .settings(
    name := "tapir-client-tests",
    libraryDependencies ++= Seq(
      "org.http4s" %% "http4s-dsl" % Versions.http4s,
      "org.http4s" %% "http4s-blaze-server" % Versions.http4s,
      "org.http4s" %% "http4s-circe" % Versions.http4s
    )
  )
  .jvmPlatform(scalaVersions = allScalaVersions)
  .jsPlatform(
    scalaVersions = allScalaVersions,
    settings = commonJsSettings
  )
  .dependsOn(tests)

lazy val sttpClient: ProjectMatrix = (projectMatrix in file("client/sttp-client"))
  .settings(clientTestServerSettings)
  .settings(
    name := "tapir-sttp-client",
    libraryDependencies ++= Seq(
      "com.softwaremill.sttp.client3" %%% "core" % Versions.sttp
    )
  )
  .jvmPlatform(
    scalaVersions = allScalaVersions,
    settings = commonJvmSettings ++ Seq(
      libraryDependencies ++= loggerDependencies ++ Seq(
        "com.softwaremill.sttp.client3" %% "async-http-client-backend-fs2" % Versions.sttp % Test,
        "com.softwaremill.sttp.shared" %% "fs2" % Versions.sttpShared % Optional,
        "com.softwaremill.sttp.shared" %% "akka" % Versions.sttpShared % Optional,
        "com.typesafe.akka" %% "akka-stream" % Versions.akkaStreams % Optional
      )
    )
  )
  .jsPlatform(
    scalaVersions = allScalaVersions,
    settings = commonJsSettings ++ Seq(
      libraryDependencies ++= Seq(
        "io.github.cquiroz" %%% "scala-java-time" % Versions.jsScalaJavaTime % Test
      )
    )
  )
  .dependsOn(core, clientTests % Test)

lazy val playClient: ProjectMatrix = (projectMatrix in file("client/play-client"))
  .settings(clientTestServerSettings)
  .settings(commonSettings)
  .settings(
    name := "tapir-play-client",
    libraryDependencies ++= Seq(
      "com.typesafe.play" %% "play-ahc-ws-standalone" % Versions.playClient,
      "com.softwaremill.sttp.shared" %% "akka" % Versions.sttpShared % Optional,
      "com.typesafe.akka" %% "akka-stream" % Versions.akkaStreams % Optional
    )
  )
  .jvmPlatform(scalaVersions = allScalaVersions)
  .dependsOn(core, clientTests % Test)

import scala.collection.JavaConverters._
lazy val openapiCodegen = (projectMatrix in file("sbt/sbt-openapi-codegen"))
  .enablePlugins(SbtPlugin)
  .settings(commonSettings)
  .jvmPlatform(scalaVersions = scala2_12Versions)
  .settings(
    name := "sbt-openapi-codegen",
    organization := "com.softwaremill.sttp.tapir",
    sbtPlugin := true,
    scriptedLaunchOpts += ("-Dplugin.version=" + version.value),
    scriptedLaunchOpts ++= java.lang.management.ManagementFactory.getRuntimeMXBean.getInputArguments.asScala
      .filter(a => Seq("-Xmx", "-Xms", "-XX", "-Dfile").exists(a.startsWith)),
    scriptedBufferLog := false,
    sbtTestDirectory := sourceDirectory.value / "sbt-test",
    libraryDependencies ++= Seq(
      "io.circe" %% "circe-core" % Versions.circe,
      "io.circe" %% "circe-generic" % Versions.circe,
      "io.circe" %% "circe-yaml" % Versions.circeYaml,
      scalaTest.value % Test,
      scalaCheck.value % Test,
      scalaTestPlusScalaCheck.value % Test,
      "com.47deg" %% "scalacheck-toolbox-datetime" % "0.4.0" % Test,
      "org.scala-lang" % "scala-compiler" % scalaVersion.value % Test
    )
  )
  .dependsOn(core % Test, circeJson % Test)

// other

lazy val examples: ProjectMatrix = (projectMatrix in file("examples"))
  .settings(commonJvmSettings)
  .settings(
    name := "tapir-examples",
    libraryDependencies ++= Seq(
      "dev.zio" %% "zio-interop-cats" % Versions.zioInteropCats,
      "org.typelevel" %% "cats-effect" % Versions.catsEffect,
      "org.http4s" %% "http4s-dsl" % Versions.http4s,
      "com.softwaremill.sttp.client3" %% "akka-http-backend" % Versions.sttp,
      "com.softwaremill.sttp.client3" %% "async-http-client-backend-fs2" % Versions.sttp,
      "com.softwaremill.sttp.client3" %% "async-http-client-backend-zio" % Versions.sttp
    ),
    libraryDependencies ++= loggerDependencies,
    publishArtifact := false
  )
  .jvmPlatform(scalaVersions = scala2_12Versions)
  .dependsOn(
    akkaHttpServer,
    http4sServer,
    sttpClient,
    openapiCirceYaml,
    openapiDocs,
    asyncapiCirceYaml,
    asyncapiDocs,
    circeJson,
    swaggerUiAkka,
    swaggerUiHttp4s,
    zioServer
  )

lazy val playground: ProjectMatrix = (projectMatrix in file("playground"))
  .settings(commonJvmSettings)
  .settings(
    name := "tapir-playground",
    libraryDependencies ++= Seq(
      "com.softwaremill.sttp.client3" %% "akka-http-backend" % Versions.sttp,
      "dev.zio" %% "zio" % Versions.zio,
      "dev.zio" %% "zio-interop-cats" % Versions.zioInteropCats,
      "org.typelevel" %% "cats-effect" % Versions.catsEffect,
      "io.swagger" % "swagger-annotations" % "1.6.2",
      "io.circe" %% "circe-generic-extras" % "0.13.0",
      "com.softwaremill.sttp.client3" %% "akka-http-backend" % Versions.sttp
    ),
    libraryDependencies ++= loggerDependencies,
    publishArtifact := false
  )
  .jvmPlatform(scalaVersions = scala2_12Versions)
  .dependsOn(
    akkaHttpServer,
    http4sServer,
    sttpClient,
    openapiCirceYaml,
    asyncapiCirceYaml,
    openapiDocs,
    circeJson,
    swaggerUiAkka,
    swaggerUiHttp4s,
    refined,
    cats,
    zioServer
  )

//TODO this should be invoked by compilation process, see #https://github.com/scalameta/mdoc/issues/355
val compileDocumentation: TaskKey[Unit] = taskKey[Unit]("Compiles documentation throwing away its output")
compileDocumentation := {
  (documentation.jvm(documentationScalaVersion) / mdoc).toTask(" --out target/tapir-doc").value
}

lazy val documentation: ProjectMatrix = (projectMatrix in file("generated-doc")) // important: it must not be doc/
  .enablePlugins(MdocPlugin)
  .settings(commonSettings)
  .settings(
    mdocIn := file("doc"),
    moduleName := "tapir-doc",
    mdocVariables := Map(
      "VERSION" -> version.value,
      "PLAY_HTTP_SERVER_VERSION" -> Versions.playServer
    ),
    mdocOut := file("generated-doc/out"),
    publishArtifact := false,
    name := "doc",
    libraryDependencies ++= Seq(
      "com.typesafe.play" %% "play-netty-server" % Versions.playServer
    )
  )
  .jvmPlatform(scalaVersions = List(documentationScalaVersion))
  .dependsOn(
    core % "compile->test",
    akkaHttpServer,
    circeJson,
    enumeratum,
    finatraServer,
    finatraServerCats,
    jsoniterScala,
    asyncapiDocs,
    asyncapiCirceYaml,
    openapiDocs,
    openapiCirceYaml,
    playJson,
    playServer,
    sprayJson,
    sttpClient,
    playClient,
    sttpStubServer,
    swaggerUiAkka,
    tethysJson,
    uPickleJson,
    vertxServer,
    zio,
    zioServer
  )<|MERGE_RESOLUTION|>--- conflicted
+++ resolved
@@ -225,13 +225,8 @@
       scalaTest.value % Test,
       scalaCheck.value % Test,
       scalaTestPlusScalaCheck.value % Test,
-<<<<<<< HEAD
-      "org.typelevel" %%% "discipline-scalatest" % "2.1.1" % Test,
-      "org.typelevel" %%% "cats-laws" % "2.3.0" % Test
-=======
       "org.typelevel" %%% "discipline-scalatest" % "2.1.0" % Test,
       "org.typelevel" %%% "cats-laws" % "2.3.1" % Test
->>>>>>> 9f3aaddc
     )
   )
   .jvmPlatform(scalaVersions = allScalaVersions)
