object Versions {
  val http4s = "0.23.12"
<<<<<<< HEAD
  val catsEffect = "3.3.12"
  val circe = "0.14.2"
=======
  val catsEffect = "3.3.13"
  val circe = "0.14.1"
>>>>>>> 762ab09c
  val circeYaml = "0.14.1"
  val sttp = "3.6.2"
  val sttpModel = "1.4.27"
  val sttpShared = "1.3.6"
  val sttpApispec = "0.2.1"
  val akkaHttp = "10.2.9"
  val akkaStreams = "2.6.19"
  val swaggerUi = "4.11.1"
  val upickle = "2.0.0"
  val playJson = "2.9.2"
  val finatra = "22.4.0"
  val catbird = "21.12.0"
  val json4s = "4.0.5"
  val sprayJson = "1.3.6"
  val scalaCheck = "1.16.0"
  val scalaTest = "3.2.12"
  val scalaTestPlusScalaCheck = "3.2.12.0"
  val refined = "0.10.0"
  val enumeratum = "1.7.0"
  val zio1 = "1.0.15"
  val zio1InteropCats = "3.2.9.1"
  val zio1Json = "0.2.0-M4"
  val zio1InteropReactiveStreams = "1.3.12"
  val zio = "2.0.0-RC6"
  val zioInteropCats = "3.3.0-RC7"
  val zioInteropReactiveStreams = "2.0.0-RC7"
  val zioJson = "0.3.0-RC8"
  val playClient = "2.1.10"
  val playServer = "2.8.16"
  val tethys = "0.26.0"
  val vertx = "4.3.1"
  val jsScalaJavaTime = "2.4.0"
  val nativeScalaJavaTime = "2.4.0-M3"
  val jwtScala = "5.0.0"
  val derevo = "0.13.0"
  val newtype = "0.4.4"
  val awsLambdaInterface = "2.1.1"
  val armeria = "1.16.0"
  val scalaJava8Compat = "1.0.2"
  val scalaCollectionCompat = "2.7.0"
  val fs2 = "3.2.8"
  val decline = "2.3.0"
  val quicklens = "1.8.8"
  val openTelemetry = "1.15.0"
  val mockServer = "5.13.2"
}<|MERGE_RESOLUTION|>--- conflicted
+++ resolved
@@ -1,12 +1,7 @@
 object Versions {
   val http4s = "0.23.12"
-<<<<<<< HEAD
-  val catsEffect = "3.3.12"
+  val catsEffect = "3.3.13"
   val circe = "0.14.2"
-=======
-  val catsEffect = "3.3.13"
-  val circe = "0.14.1"
->>>>>>> 762ab09c
   val circeYaml = "0.14.1"
   val sttp = "3.6.2"
   val sttpModel = "1.4.27"
