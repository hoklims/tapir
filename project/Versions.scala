--- conflicted
+++ resolved
@@ -1,19 +1,9 @@
 object Versions {
-
   type Version = Option[(Long, Long)] => String
 
   val http4s: Version = {
-<<<<<<< HEAD
-    case Some((2, 11)) => "0.20.10"
-    case _             => "0.21.0-M5"
-  }
-  val sttp: Version = {
-    case Some((2, 11)) => "1.6.6"
-    case _             => "1.6.7"
-=======
     case Some((2, 13)) => "0.21.0-M5"
     case _             => "0.21.0-M5"
->>>>>>> baf894d8
   }
   val cats = "2.0.0"
   val circe = "0.12.2"
