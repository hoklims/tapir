--- conflicted
+++ resolved
@@ -51,11 +51,7 @@
     case Some(v) => DecodeResult.fromEitherString(v, Range.parse(v).map(_.headOption))
   }(_.map(_.toString))
 
-<<<<<<< HEAD
-  private def staticEndpoint[T](
-=======
   private def staticGetEndpoint[T](
->>>>>>> b22ac6be
       prefix: EndpointInput[Unit],
       body: EndpointOutput[T]
   ): Endpoint[StaticInput, StaticErrorOutput, StaticOutput[T], Any] = {
@@ -174,11 +170,7 @@
     *
     * A request to `/static/files/css/styles.css` will try to read the `/home/app/static/css/styles.css` file.
     */
-<<<<<<< HEAD
-  def filesServerEndpoint[F[_]](prefix: EndpointInput[Unit])(
-=======
   def filesGetServerEndpoint[F[_]](prefix: EndpointInput[Unit])(
->>>>>>> b22ac6be
       systemPath: String
   ): ServerEndpoint[StaticInput, StaticErrorOutput, StaticOutput[FileRange], Any, F] =
     ServerEndpoint(filesGetEndpoint(prefix), (m: MonadError[F]) => Files.get(systemPath)(m))
